--- conflicted
+++ resolved
@@ -125,16 +125,11 @@
 	mux.HandleFunc("/members/remove", mh.remove)
 
 	var ih = invitesHandler{
-<<<<<<< HEAD
-		r:       r,
-		flashes: fh,
-
-		db: dbs.Invites,
-=======
-		r:      r,
+		r:       r,
+		flashes: fh,
+
 		db:     dbs.Invites,
 		config: dbs.Config,
->>>>>>> ddbf0929
 
 		domainName: domainName,
 	}
